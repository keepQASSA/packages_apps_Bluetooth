/*
 * Copyright (c) 2008-2009, Motorola, Inc.
 *
 * All rights reserved.
 *
 * Redistribution and use in source and binary forms, with or without
 * modification, are permitted provided that the following conditions are met:
 *
 * - Redistributions of source code must retain the above copyright notice,
 * this list of conditions and the following disclaimer.
 *
 * - Redistributions in binary form must reproduce the above copyright notice,
 * this list of conditions and the following disclaimer in the documentation
 * and/or other materials provided with the distribution.
 *
 * - Neither the name of the Motorola, Inc. nor the names of its contributors
 * may be used to endorse or promote products derived from this software
 * without specific prior written permission.
 *
 * THIS SOFTWARE IS PROVIDED BY THE COPYRIGHT HOLDERS AND CONTRIBUTORS "AS IS"
 * AND ANY EXPRESS OR IMPLIED WARRANTIES, INCLUDING, BUT NOT LIMITED TO, THE
 * IMPLIED WARRANTIES OF MERCHANTABILITY AND FITNESS FOR A PARTICULAR PURPOSE
 * ARE DISCLAIMED. IN NO EVENT SHALL THE COPYRIGHT HOLDER OR CONTRIBUTORS BE
 * LIABLE FOR ANY DIRECT, INDIRECT, INCIDENTAL, SPECIAL, EXEMPLARY, OR
 * CONSEQUENTIAL DAMAGES (INCLUDING, BUT NOT LIMITED TO, PROCUREMENT OF
 * SUBSTITUTE GOODS OR SERVICES; LOSS OF USE, DATA, OR PROFITS; OR BUSINESS
 * INTERRUPTION) HOWEVER CAUSED AND ON ANY THEORY OF LIABILITY, WHETHER IN
 * CONTRACT, STRICT LIABILITY, OR TORT (INCLUDING NEGLIGENCE OR OTHERWISE)
 * ARISING IN ANY WAY OUT OF THE USE OF THIS SOFTWARE, EVEN IF ADVISED OF THE
 * POSSIBILITY OF SUCH DAMAGE.
 */

package com.android.bluetooth.pbap;

import android.content.ContentResolver;
import android.content.Context;
import android.database.Cursor;
import android.net.Uri;
import android.provider.CallLog;
import android.provider.CallLog.Calls;
import android.provider.ContactsContract.CommonDataKinds;
import android.provider.ContactsContract.Contacts;
import android.provider.ContactsContract.Data;
import android.provider.ContactsContract.CommonDataKinds.Phone;
import android.provider.ContactsContract.PhoneLookup;
import android.text.TextUtils;
import android.util.Log;

import com.android.bluetooth.R;
import com.android.vcard.VCardComposer;
import com.android.vcard.VCardConfig;

import java.io.IOException;
import java.io.OutputStream;
import java.util.ArrayList;

import javax.obex.ServerOperation;
import javax.obex.Operation;
import javax.obex.ResponseCodes;

public class BluetoothPbapVcardManager {
    private static final String TAG = "BluetoothPbapVcardManager";

    private static final boolean V = BluetoothPbapService.VERBOSE;

    private ContentResolver mResolver;

    private Context mContext;

    private StringBuilder mVcardResults = null;

    static final String[] PHONES_PROJECTION = new String[] {
            Data._ID, // 0
            CommonDataKinds.Phone.TYPE, // 1
            CommonDataKinds.Phone.LABEL, // 2
            CommonDataKinds.Phone.NUMBER, // 3
            Contacts.DISPLAY_NAME, // 4
    };

    private static final int PHONE_NUMBER_COLUMN_INDEX = 3;

    static final String SORT_ORDER_PHONE_NUMBER = CommonDataKinds.Phone.NUMBER + " ASC";

    static final String[] CONTACTS_PROJECTION = new String[] {
            Contacts._ID, // 0
            Contacts.DISPLAY_NAME, // 1
    };

    static final int CONTACTS_ID_COLUMN_INDEX = 0;

    static final int CONTACTS_NAME_COLUMN_INDEX = 1;

    // call histories use dynamic handles, and handles should order by date; the
    // most recently one should be the first handle. In table "calls", _id and
    // date are consistent in ordering, to implement simply, we sort by _id
    // here.
    static final String CALLLOG_SORT_ORDER = Calls._ID + " DESC";

    private static final String CLAUSE_ONLY_VISIBLE = Contacts.IN_VISIBLE_GROUP + "=1";

    public BluetoothPbapVcardManager(final Context context) {
        mContext = context;
        mResolver = mContext.getContentResolver();
    }

    public final String getOwnerPhoneNumberVcard(final boolean vcardType21) {
        BluetoothPbapCallLogComposer composer = new BluetoothPbapCallLogComposer(mContext);
        String name = BluetoothPbapService.getLocalPhoneName();
        String number = BluetoothPbapService.getLocalPhoneNum();
        String vcard = composer.composeVCardForPhoneOwnNumber(Phone.TYPE_MOBILE, name, number,
                vcardType21);
        return vcard;
    }

    public final int getPhonebookSize(final int type) {
        int size;
        switch (type) {
            case BluetoothPbapObexServer.ContentType.PHONEBOOK:
                size = getContactsSize();
                break;
            default:
                size = getCallHistorySize(type);
                break;
        }
        if (V) Log.v(TAG, "getPhonebookSzie size = " + size + " type = " + type);
        return size;
    }

    public final int getContactsSize() {
        final Uri myUri = Contacts.CONTENT_URI;
        int size = 0;
        Cursor contactCursor = null;
        try {
            contactCursor = mResolver.query(myUri, null, CLAUSE_ONLY_VISIBLE, null, null);
            if (contactCursor != null) {
                size = contactCursor.getCount() + 1; // always has the 0.vcf
            }
        } finally {
            if (contactCursor != null) {
                contactCursor.close();
            }
        }
        return size;
    }

    public final int getCallHistorySize(final int type) {
        final Uri myUri = CallLog.Calls.CONTENT_URI;
        String selection = BluetoothPbapObexServer.createSelectionPara(type);
        int size = 0;
        Cursor callCursor = null;
        try {
            callCursor = mResolver.query(myUri, null, selection, null,
                    CallLog.Calls.DEFAULT_SORT_ORDER);
            if (callCursor != null) {
                size = callCursor.getCount();
            }
        } finally {
            if (callCursor != null) {
                callCursor.close();
            }
        }
        return size;
    }

    public final ArrayList<String> loadCallHistoryList(final int type) {
        final Uri myUri = CallLog.Calls.CONTENT_URI;
        String selection = BluetoothPbapObexServer.createSelectionPara(type);
        String[] projection = new String[] {
                Calls.NUMBER, Calls.CACHED_NAME
        };
        final int CALLS_NUMBER_COLUMN_INDEX = 0;
        final int CALLS_NAME_COLUMN_INDEX = 1;

        Cursor callCursor = null;
        ArrayList<String> list = new ArrayList<String>();
        try {
            callCursor = mResolver.query(myUri, projection, selection, null,
                    CALLLOG_SORT_ORDER);
            if (callCursor != null) {
                for (callCursor.moveToFirst(); !callCursor.isAfterLast();
                        callCursor.moveToNext()) {
                    String name = callCursor.getString(CALLS_NAME_COLUMN_INDEX);
                    if (TextUtils.isEmpty(name)) {
                        // name not found,use number instead
                        name = callCursor.getString(CALLS_NUMBER_COLUMN_INDEX);
                    }
                    list.add(name);
                }
            }
        } finally {
            if (callCursor != null) {
                callCursor.close();
            }
        }
        return list;
    }

    public final ArrayList<String> getPhonebookNameList(final int orderByWhat) {
        ArrayList<String> nameList = new ArrayList<String>();
        nameList.add(BluetoothPbapService.getLocalPhoneName());

        final Uri myUri = Contacts.CONTENT_URI;
        Cursor contactCursor = null;
        try {
            if (orderByWhat == BluetoothPbapObexServer.ORDER_BY_INDEXED) {
                if (V) Log.v(TAG, "getPhonebookNameList, order by index");
                contactCursor = mResolver.query(myUri, CONTACTS_PROJECTION, CLAUSE_ONLY_VISIBLE,
                        null, Contacts._ID);
            } else if (orderByWhat == BluetoothPbapObexServer.ORDER_BY_ALPHABETICAL) {
                if (V) Log.v(TAG, "getPhonebookNameList, order by alpha");
                contactCursor = mResolver.query(myUri, CONTACTS_PROJECTION, CLAUSE_ONLY_VISIBLE,
                        null, Contacts.DISPLAY_NAME);
            }
            if (contactCursor != null) {
                for (contactCursor.moveToFirst(); !contactCursor.isAfterLast(); contactCursor
                        .moveToNext()) {
                    String name = contactCursor.getString(CONTACTS_NAME_COLUMN_INDEX);
                    if (TextUtils.isEmpty(name)) {
                        name = mContext.getString(android.R.string.unknownName);
                    }
                    nameList.add(name);
                }
            }
        } finally {
            if (contactCursor != null) {
                contactCursor.close();
            }
        }
        return nameList;
    }

    public final ArrayList<String> getContactNamesByNumber(final String phoneNumber) {
        ArrayList<String> nameList = new ArrayList<String>();

        Cursor contactCursor = null;
        Uri uri = null;

        if (phoneNumber != null && phoneNumber.length() == 0) {
            uri = Contacts.CONTENT_URI;
        } else {
            uri = Uri.withAppendedPath(PhoneLookup.CONTENT_FILTER_URI,
                Uri.encode(phoneNumber));
        }

        try {
            contactCursor = mResolver.query(uri, CONTACTS_PROJECTION, CLAUSE_ONLY_VISIBLE,
                        null, Contacts._ID);

            if (contactCursor != null) {
                for (contactCursor.moveToFirst(); !contactCursor.isAfterLast(); contactCursor
                        .moveToNext()) {
                    String name = contactCursor.getString(CONTACTS_NAME_COLUMN_INDEX);
                    long id = contactCursor.getLong(CONTACTS_ID_COLUMN_INDEX);
                    if (TextUtils.isEmpty(name)) {
                        name = mContext.getString(android.R.string.unknownName);
                    }
                    if (V) Log.v(TAG, "got name " + name + " by number " + phoneNumber + " @" + id);
                    nameList.add(name);
                }
            }
        } finally {
            if (contactCursor != null) {
                contactCursor.close();
            }
        }
        return nameList;
    }

    public final int composeAndSendCallLogVcards(final int type, Operation op,
            final int startPoint, final int endPoint, final boolean vcardType21) {
        if (startPoint < 1 || startPoint > endPoint) {
            Log.e(TAG, "internal error: startPoint or endPoint is not correct.");
            return ResponseCodes.OBEX_HTTP_INTERNAL_ERROR;
        }
        String typeSelection = BluetoothPbapObexServer.createSelectionPara(type);

        final Uri myUri = CallLog.Calls.CONTENT_URI;
        final String[] CALLLOG_PROJECTION = new String[] {
            CallLog.Calls._ID, // 0
        };
        final int ID_COLUMN_INDEX = 0;

        Cursor callsCursor = null;
        long startPointId = 0;
        long endPointId = 0;
        try {
            // Need test to see if order by _ID is ok here, or by date?
            callsCursor = mResolver.query(myUri, CALLLOG_PROJECTION, typeSelection, null,
                    CALLLOG_SORT_ORDER);
            if (callsCursor != null) {
                callsCursor.moveToPosition(startPoint - 1);
                startPointId = callsCursor.getLong(ID_COLUMN_INDEX);
                if (V) Log.v(TAG, "Call Log query startPointId = " + startPointId);
                if (startPoint == endPoint) {
                    endPointId = startPointId;
                } else {
                    callsCursor.moveToPosition(endPoint - 1);
                    endPointId = callsCursor.getLong(ID_COLUMN_INDEX);
                }
                if (V) Log.v(TAG, "Call log query endPointId = " + endPointId);
            }
        } finally {
            if (callsCursor != null) {
                callsCursor.close();
            }
        }

        String recordSelection;
        if (startPoint == endPoint) {
            recordSelection = Calls._ID + "=" + startPointId;
        } else {
            // The query to call table is by "_id DESC" order, so change
            // correspondingly.
            recordSelection = Calls._ID + ">=" + endPointId + " AND " + Calls._ID + "<="
                    + startPointId;
        }

        String selection;
        if (typeSelection == null) {
            selection = recordSelection;
        } else {
            selection = "(" + typeSelection + ") AND (" + recordSelection + ")";
        }

        if (V) Log.v(TAG, "Call log query selection is: " + selection);

        return composeAndSendVCards(op, selection, vcardType21, null, false);
    }

    public final int composeAndSendPhonebookVcards(Operation op, final int startPoint,
            final int endPoint, final boolean vcardType21, String ownerVCard) {
        if (startPoint < 1 || startPoint > endPoint) {
            Log.e(TAG, "internal error: startPoint or endPoint is not correct.");
            return ResponseCodes.OBEX_HTTP_INTERNAL_ERROR;
        }
        final Uri myUri = Contacts.CONTENT_URI;

        Cursor contactCursor = null;
        long startPointId = 0;
        long endPointId = 0;
        try {
            contactCursor = mResolver.query(myUri, CONTACTS_PROJECTION, CLAUSE_ONLY_VISIBLE, null,
                    Contacts._ID);
            if (contactCursor != null) {
                contactCursor.moveToPosition(startPoint - 1);
                startPointId = contactCursor.getLong(CONTACTS_ID_COLUMN_INDEX);
                if (V) Log.v(TAG, "Query startPointId = " + startPointId);
                if (startPoint == endPoint) {
                    endPointId = startPointId;
                } else {
                    contactCursor.moveToPosition(endPoint - 1);
                    endPointId = contactCursor.getLong(CONTACTS_ID_COLUMN_INDEX);
                }
                if (V) Log.v(TAG, "Query endPointId = " + endPointId);
            }
        } finally {
            if (contactCursor != null) {
                contactCursor.close();
            }
        }

        final String selection;
        if (startPoint == endPoint) {
            selection = Contacts._ID + "=" + startPointId + " AND " + CLAUSE_ONLY_VISIBLE;
        } else {
            selection = Contacts._ID + ">=" + startPointId + " AND " + Contacts._ID + "<="
                    + endPointId + " AND " + CLAUSE_ONLY_VISIBLE;
        }

        if (V) Log.v(TAG, "Query selection is: " + selection);

        return composeAndSendVCards(op, selection, vcardType21, ownerVCard, true);
    }

    public final int composeAndSendPhonebookOneVcard(Operation op, final int offset,
            final boolean vcardType21, String ownerVCard, int orderByWhat) {
        if (offset < 1) {
            Log.e(TAG, "Internal error: offset is not correct.");
            return ResponseCodes.OBEX_HTTP_INTERNAL_ERROR;
        }
        final Uri myUri = Contacts.CONTENT_URI;
        Cursor contactCursor = null;
        String selection = null;
        long contactId = 0;
        if (orderByWhat == BluetoothPbapObexServer.ORDER_BY_INDEXED) {
            try {
                contactCursor = mResolver.query(myUri, CONTACTS_PROJECTION, CLAUSE_ONLY_VISIBLE,
                        null, Contacts._ID);
                if (contactCursor != null) {
                    contactCursor.moveToPosition(offset - 1);
                    contactId = contactCursor.getLong(CONTACTS_ID_COLUMN_INDEX);
                    if (V) Log.v(TAG, "Query startPointId = " + contactId);
                }
            } finally {
                if (contactCursor != null) {
                    contactCursor.close();
                }
            }
        } else if (orderByWhat == BluetoothPbapObexServer.ORDER_BY_ALPHABETICAL) {
            try {
                contactCursor = mResolver.query(myUri, CONTACTS_PROJECTION, CLAUSE_ONLY_VISIBLE,
                        null, Contacts.DISPLAY_NAME);
                if (contactCursor != null) {
                    contactCursor.moveToPosition(offset - 1);
                    contactId = contactCursor.getLong(CONTACTS_ID_COLUMN_INDEX);
                    if (V) Log.v(TAG, "Query startPointId = " + contactId);
                }
            } finally {
                if (contactCursor != null) {
                    contactCursor.close();
                }
            }
        } else {
            Log.e(TAG, "Parameter orderByWhat is not supported!");
            return ResponseCodes.OBEX_HTTP_INTERNAL_ERROR;
        }
        selection = Contacts._ID + "=" + contactId;

        if (V) Log.v(TAG, "Query selection is: " + selection);

        return composeAndSendVCards(op, selection, vcardType21, ownerVCard, true);
    }

    public final int composeAndSendVCards(Operation op, final String selection,
            final boolean vcardType21, String ownerVCard, boolean isContacts) {
        long timestamp = 0;
        if (V) timestamp = System.currentTimeMillis();

        if (isContacts) {
            VCardComposer composer = null;
            HandlerForStringBuffer buffer = null;
            try {
                // Currently only support Generic Vcard 2.1 and 3.0
                int vcardType;
                if (vcardType21) {
                    vcardType = VCardConfig.VCARD_TYPE_V21_GENERIC;
                } else {
                    vcardType = VCardConfig.VCARD_TYPE_V30_GENERIC;
                }
                vcardType |= VCardConfig.FLAG_REFRAIN_IMAGE_EXPORT;
                vcardType |= VCardConfig.FLAG_REFRAIN_PHONE_NUMBER_FORMATTING;

                composer = new VCardComposer(mContext, vcardType, true);
                buffer = new HandlerForStringBuffer(op, ownerVCard);
                if (!composer.init(Contacts.CONTENT_URI, selection, null, Contacts._ID) ||
                        !buffer.onInit(mContext)) {
                    return ResponseCodes.OBEX_HTTP_INTERNAL_ERROR;
                }

                while (!composer.isAfterLast()) {
                    if (BluetoothPbapObexServer.sIsAborted) {
                        ((ServerOperation)op).isAborted = true;
                        BluetoothPbapObexServer.sIsAborted = false;
                        break;
                    }
                    String vcard = composer.createOneEntry();
                    if (vcard == null) {
                        Log.e(TAG, "Failed to read a contact. Error reason: "
                                + composer.getErrorReason());
                        return ResponseCodes.OBEX_HTTP_INTERNAL_ERROR;
                    }
                    if (!buffer.onEntryCreated(vcard)) {
                        // onEntryCreate() already emits error.
                        return ResponseCodes.OBEX_HTTP_INTERNAL_ERROR;
                    }
                }
            } finally {
                if (composer != null) {
                    composer.terminate();
                }
                if (buffer != null) {
                    buffer.onTerminate();
                }
            }
        } else { // CallLog
            BluetoothPbapCallLogComposer composer = null;
            HandlerForStringBuffer buffer = null;
            try {

                composer = new BluetoothPbapCallLogComposer(mContext);
                buffer = new HandlerForStringBuffer(op, ownerVCard);
                if (!composer.init(CallLog.Calls.CONTENT_URI, selection, null,
                                   CALLLOG_SORT_ORDER) ||
                                   !buffer.onInit(mContext)) {
                    return ResponseCodes.OBEX_HTTP_INTERNAL_ERROR;
                }

                while (!composer.isAfterLast()) {
                    if (BluetoothPbapObexServer.sIsAborted) {
                        ((ServerOperation)op).isAborted = true;
                        BluetoothPbapObexServer.sIsAborted = false;
                        break;
                    }
<<<<<<< HEAD
                    String vcard = composer.createOneEntry();
                    if (vcard == null) {
=======
                    if (!composer.createOneEntry(vcardType21)) {
>>>>>>> a2f16c01
                        Log.e(TAG, "Failed to read a contact. Error reason: "
                                + composer.getErrorReason());
                        return ResponseCodes.OBEX_HTTP_INTERNAL_ERROR;
                    }
                    buffer.onEntryCreated(vcard);
                }
            } finally {
                if (composer != null) {
                    composer.terminate();
                }
                if (buffer != null) {
                    buffer.onTerminate();
                }
            }
        }

        if (V) Log.v(TAG, "Total vcard composing and sending out takes "
                    + (System.currentTimeMillis() - timestamp) + " ms");

        return ResponseCodes.OBEX_HTTP_OK;
    }

    /**
     * Handler to emit VCard String to PCE once size grow to maxPacketSize.
     */
    public class HandlerForStringBuffer {
        private Operation operation;

        private OutputStream outputStream;

        private int maxPacketSize;

        private String phoneOwnVCard = null;

        public HandlerForStringBuffer(Operation op, String ownerVCard) {
            operation = op;
            maxPacketSize = operation.getMaxPacketSize();
            if (V) Log.v(TAG, "getMaxPacketSize() = " + maxPacketSize);
            if (ownerVCard != null) {
                phoneOwnVCard = ownerVCard;
                if (V) Log.v(TAG, "phone own number vcard:");
                if (V) Log.v(TAG, phoneOwnVCard);
            }
        }

        public boolean onInit(Context context) {
            try {
                outputStream = operation.openOutputStream();
                mVcardResults = new StringBuilder();
                if (phoneOwnVCard != null) {
                    mVcardResults.append(phoneOwnVCard);
                }
            } catch (IOException e) {
                Log.e(TAG, "open outputstrem failed" + e.toString());
                return false;
            }
            if (V) Log.v(TAG, "openOutputStream() ok.");
            return true;
        }

        public boolean onEntryCreated(String vcard) {
            int vcardLen = vcard.length();
            if (V) Log.v(TAG, "The length of this vcard is: " + vcardLen);

            mVcardResults.append(vcard);
            int vcardByteLen = mVcardResults.toString().getBytes().length;
            if (V) Log.v(TAG, "The byte length of this vcardResults is: " + vcardByteLen);

            if (vcardByteLen >= maxPacketSize) {
                long timestamp = 0;
                int position = 0;

                // Need while loop to handle the big vcard case
                while (!BluetoothPbapObexServer.sIsAborted
                        && position < (vcardByteLen - maxPacketSize)) {
                    if (V) timestamp = System.currentTimeMillis();

                    String subStr = mVcardResults.toString().substring(position,
                            position + maxPacketSize);
                    try {
                        outputStream.write(subStr.getBytes(), 0, maxPacketSize);
                    } catch (IOException e) {
                        Log.e(TAG, "write outputstrem failed" + e.toString());
                        return false;
                    }
                    if (V) Log.v(TAG, "Sending vcard String " + maxPacketSize + " bytes took "
                            + (System.currentTimeMillis() - timestamp) + " ms");

                    position += maxPacketSize;
                }
                mVcardResults.delete(0, position);
            }
            return true;
        }

        public void onTerminate() {
            // Send out last packet
            byte[] lastBytes = mVcardResults.toString().getBytes();
            try {
                outputStream.write(lastBytes, 0, lastBytes.length);
            } catch (IOException e) {
                Log.e(TAG, "write outputstrem failed" + e.toString());
            }
            if (V) Log.v(TAG, "Last packet sent out, sending process complete!");

            if (!BluetoothPbapObexServer.closeStream(outputStream, operation)) {
                if (V) Log.v(TAG, "CloseStream failed!");
            } else {
                if (V) Log.v(TAG, "CloseStream ok!");
            }
        }
    }
}<|MERGE_RESOLUTION|>--- conflicted
+++ resolved
@@ -491,12 +491,8 @@
                         BluetoothPbapObexServer.sIsAborted = false;
                         break;
                     }
-<<<<<<< HEAD
-                    String vcard = composer.createOneEntry();
+                    String vcard = composer.createOneEntry(vcardType21);
                     if (vcard == null) {
-=======
-                    if (!composer.createOneEntry(vcardType21)) {
->>>>>>> a2f16c01
                         Log.e(TAG, "Failed to read a contact. Error reason: "
                                 + composer.getErrorReason());
                         return ResponseCodes.OBEX_HTTP_INTERNAL_ERROR;
